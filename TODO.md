# Risk Radar Development Roadmap & TODO

## Status: Ready for API Development & Cloud Deployment

This document tracks implementation tasks aligned with the MVP Feature Matrix in the Product Requirements Document. See [CHANGES.md](./CHANGES.md) for release notes.

---

## 🌿 Feature Branch Status

### ✅ Completed Branches
| Branch | Status | Completed | Description |
|--------|---------|-----------|-------------|
| `feature/core-mvp` | 🔄 **Ready to Merge** | 2025-01-02 | Complete Django backend, enhanced asset schema, Nessus parser, 7 migrations, admin interface |
<<<<<<< HEAD
=======
| `feature/django-upload-api` | 🔄 **Ready to Merge** | 2025-01-02 | Django upload endpoint with Supabase JWT authentication, comprehensive testing |
>>>>>>> d96a8ff9

### 🚀 Planned Branches
| Branch | Priority | Phase | Description |
|--------|----------|-------|-------------|
<<<<<<< HEAD
| `feature/django-upload-api` | **High** | 1A | Django upload endpoint (`POST /api/upload/nessus`) |
=======
>>>>>>> d96a8ff9
| `feature/lovable-ui-supabase` | **High** | 1B | lovable.dev UI + Supabase authentication & storage |
| `feature/django-reporting-api` | **Medium** | 1C | Django reporting endpoints (`GET /api/reports/mttr`, `/sla`) |
| `feature/ui-dashboard` | **Medium** | 2 | Core UI pages (Dashboard, Assets, Vulnerabilities, Findings) |
| `feature/ui-upload-page` | **Medium** | 2 | File upload interface with drag-and-drop |
| `feature/testing-deployment` | **Low** | 4 | Testing, documentation, production deployment |

### 📊 Branch Completion Summary
- **Completed**: 0 branches merged to main
<<<<<<< HEAD
- **Ready to Merge**: 1 branch (`feature/core-mvp`)
- **In Progress**: 0 branches  
- **Planned**: 6 branches
=======
- **Ready to Merge**: 2 branches (`feature/core-mvp`, `feature/django-upload-api`)
- **In Progress**: 0 branches  
- **Planned**: 5 branches
>>>>>>> d96a8ff9

---

## ✅ COMPLETED: Enhanced Asset Type Schema Implementation (2025-01-02)

### Enhanced Asset Categorisation Successfully Implemented
The enhanced asset type schema with categories and subtypes has been completed and tested. The system now supports sophisticated asset classification with 86 standard subtypes.

#### Changes Completed:
1. **AssetCategory and AssetSubtype Models**: Created with 5 categories and 86 subtypes ✅
2. **Migration 0007**: Successfully created and applied enhanced asset type schema ✅
3. **Enhanced Nessus Mapping**: System-type to subtype transformation working ✅
4. **Management Commands**: setup_asset_categories and setup_enhanced_nessus_mappings created ✅
5. **Admin Interface**: Enhanced with category/subtype management ✅
6. **Database Migration**: Existing AssetType data migrated to new structure ✅
7. **Testing**: Successfully imported 7 assets with proper categorisation ✅

#### Asset Categories and Subtypes Implemented:
- **Host** (18 subtypes): Server, Workstation, Network Device, IoT Device, Firewall, Router, etc.
- **Code Project** (11 subtypes): Repository, GitHub Repository, Application Project, Library, etc.
- **Website** (6 subtypes): Web Application, API Endpoint, Subdomain, Base URL, etc.
- **Image** (8 subtypes): Container Image, Docker Image, Virtual Machine Image, etc.
- **Cloud Resource** (43 subtypes): AWS, Azure, GCP resources with provider-specific subtypes

#### Enhanced Nessus Integration:
- ✅ System-type detection: "general-purpose" → "Server" subtype mapping
- ✅ Enhanced field mappings: fqdn, netbios_name, cloud instance IDs
- ✅ Transformation rules: nessus_system_type_map, default_scanner_category
- ✅ Smart fallback to scanner integration default category
- ✅ Successfully tested with sample Nessus file import

---

## ✅ COMPLETED: Schema Migration for Multi-Scanner Support (2025-01-02)

### Multi-Scanner Schema Successfully Implemented
The critical schema changes have been completed to support multi-scanner environments. The system is now ready for MVP development.

#### Changes Completed:
1. **Scanner Integration**: Added `type` field to distinguish scanner types ✅
2. **Vulnerabilities**: Added `cve_id`, `external_source`, `severity_level`, `severity_label` ✅
3. **Assets**: Added `operating_system`, `mac_address` fields ✅
4. **Findings**: Added `integration_id` FK and `severity_level` ✅
5. **Field Renames**: `metadata` → `extra`, `name` → `title`, `solution` → `fix_info` ✅
6. **Unique Constraints**: Updated for proper multi-scanner deduplication ✅

---

## ✅ COMPLETED: Phase 1 - MVP Infrastructure (MOSTLY COMPLETE)

### Django Project - ✅ COMPLETE
- ✅ **Complete Django project structure** (28 Python files implemented)
- ✅ **Full schema implementation** (models.py - 356 lines with all tables)
- ✅ **Complete Django admin interface** (enhanced category/subtype management)
- ✅ **Database configuration** (settings.py configured for PostgreSQL)
- ✅ **Static file serving configured**

### Database Schema - ✅ COMPLETE
- ✅ **7 working migrations** (0001_initial through 0007_enhanced_asset_types)
- ✅ **All tables implemented**: Assets, Vulnerabilities, Findings, Categories, Subtypes, etc.
- ✅ **Enhanced relationships** with proper foreign keys and constraints
- ✅ **JSONB extensibility** for scanner-specific data

### Initial Data & Commands - ✅ COMPLETE
- ✅ **6 management commands implemented**:
  - `setup_asset_categories.py` (86 subtypes across 5 categories)
  - `setup_nessus_field_mappings.py` (basic Nessus mappings)
  - `setup_enhanced_nessus_mappings.py` (enhanced with asset type detection)
  - `populate_initial_data.py` (SLA policies, business groups)
  - `clear_demo_data.py` (data management)
  - `import_nessus.py` (file import)
- ✅ **Successfully tested** with real Nessus file import

### Missing from Phase 1:
- [ ] **Supabase cloud project setup** (only local PostgreSQL configured)
- [ ] **Supabase authentication configuration**
- [ ] **Supabase storage buckets**
- [ ] **Row Level Security (RLS) policies**

---

## ✅ COMPLETED: Phase 1.5 - Scanner Integration (FULLY COMPLETE)

### Nessus Parser - ✅ COMPLETE
- [x] **Complete XML parser** (nessus_scanreport_import.py - 513 lines)
- [x] **Field mapping engine** using database configuration
- [x] **Enhanced asset deduplication** (hostname + IP + categories)
- [x] **Vulnerability deduplication** by CVE/plugin ID and external source
- [x] **Finding creation** with proper asset/vulnerability relationships
- [x] **Comprehensive error handling** and data validation
- [x] **Progress tracking** and statistics reporting
- [x] **System-type to subtype mapping** (e.g., "general-purpose" → "Server")

### Field Mapping System - ✅ COMPLETE
- [x] **Database-driven field mappings** (no code changes needed for new scanners)
- [x] **Transformation rules** (severity mapping, data conversion)
- [x] **Enhanced mappings** for cloud IDs, scan times, metadata
- [x] **ReportItem@attribute format** parsing
- [x] **Successfully tested** with 7 assets, 48 findings import

---

## 🚨 CURRENT STATUS: Phase 2 Ready

**We are NOT at Phase 1 - we have COMPLETED Phase 1 and 1.5!**

**Current State**: Complete Django backend with database, parser, admin interface, and working data import. Missing only API endpoints and cloud infrastructure.

---

## 🔥 IMMEDIATE TASKS: Prioritized Implementation Plan

<<<<<<< HEAD
### Phase 1A: Django Upload Endpoint (Highest Priority - Next Branch)
- [ ] **Create Django API views** (views.py is currently empty - only 4 lines)
- [ ] **POST /api/upload/nessus** - File upload and parsing endpoint
  - [ ] File upload handling with validation
  - [ ] Integration with existing nessus_scanreport_import.py parser
  - [ ] Progress tracking and error responses
  - [ ] JSON response with import statistics
- [ ] **URL routing configuration** for upload endpoint
- [ ] **Basic error responses** and logging
- [ ] **CORS configuration** for frontend access
- [ ] **File size limits** and validation
- [ ] **Test endpoint** with existing Nessus sample files
=======
### ✅ COMPLETED: Phase 1A - Django Upload Endpoint (2025-01-02)
- [x] **Create Django API views** (views.py with authentication support)
- [x] **POST /api/upload/nessus** - File upload and parsing endpoint
  - [x] File upload handling with validation
  - [x] Integration with existing nessus_scanreport_import.py parser
  - [x] Progress tracking and error responses
  - [x] JSON response with import statistics
- [x] **URL routing configuration** for upload endpoint
- [x] **Basic error responses** and logging
- [x] **CORS configuration** for frontend access
- [x] **File size limits** and validation
- [x] **Test endpoint** with existing Nessus sample files
- [x] **Supabase JWT Authentication** - Optional authentication with user context
- [x] **Authentication Backend** - Complete Supabase JWT integration
- [x] **Comprehensive Testing** - Full test suite with authenticated/unauthenticated scenarios
>>>>>>> d96a8ff9

### Phase 1B: lovable.dev UI + Supabase Auth (Second Priority)
- [ ] **Create Supabase project**
- [ ] **Deploy existing schema** to Supabase PostgreSQL
- [ ] **Configure authentication providers**
- [ ] **Set up storage buckets** for file uploads
- [ ] **Enable Row Level Security (RLS)**
- [ ] **lovable.dev Setup**:
  - [ ] Connect to Supabase project
  - [ ] Configure authentication flow
  - [ ] Create basic upload page with drag-and-drop
  - [ ] Test file upload to Django endpoint

### Phase 1C: Django Reporting Endpoints (Third Priority)
- [ ] **GET /api/reports/mttr** - MTTR calculations
  - [ ] Calculate mean time to remediate by severity
  - [ ] Group by business group and asset type
  - [ ] Support date range filtering
- [ ] **GET /api/reports/sla** - SLA compliance data
  - [ ] Calculate SLA compliance percentages
  - [ ] Show overdue findings count
  - [ ] Group by severity and business group
- [ ] **Connect Django to Supabase** database (migrate from local PostgreSQL)
- [ ] **Test reporting endpoints** with cloud database
<<<<<<< HEAD
=======

### Phase 1D: File Upload Enhancements (Fourth Priority)
- [ ] **Duplicate File Detection** - Prevent duplicate uploads using file hashing
  - [ ] Add SHA-256 hash calculation for uploaded files
  - [ ] Store file hashes in database (new `file_hash` field on ScannerUpload model)
  - [ ] Check for existing hash before processing
  - [ ] Return appropriate response for duplicate files (409 Conflict)
  - [ ] Add CLI option to force re-import of duplicate files
  - [ ] Update API documentation with duplicate handling behaviour
- [ ] **Upload History & Management**
  - [ ] Track upload metadata (timestamp, user, file size, processing status)
  - [ ] API endpoint to list previous uploads
  - [ ] Delete/reprocess uploaded files functionality
>>>>>>> d96a8ff9

---

## 🎨 Phase 2: UI Development (Days 7-10)

### lovable.dev Setup
- [ ] Connect to Supabase project
- [ ] Configure authentication flow
- [ ] Set up routing structure
- [ ] Create component library

### Core Pages
- [ ] **Dashboard**
  - [ ] Summary statistics widget
  - [ ] MTTR metrics widget
  - [ ] SLA compliance widget
  - [ ] Top risks widget
- [ ] **Assets Page**
  - [ ] Table with sorting/filtering
  - [ ] Business group assignment
  - [ ] Tag management
  - [ ] Bulk operations
- [ ] **Vulnerabilities Page**
  - [ ] Severity filtering
  - [ ] Search functionality
  - [ ] Risk score display
  - [ ] Export to CSV
- [ ] **Findings Page**
  - [ ] Status updates (Open/Fixed/Risk Accepted)
  - [ ] Bulk status changes
  - [ ] Filter by business group
  - [ ] SLA deadline display
- [ ] **Upload Page**
  - [ ] Drag-and-drop file upload
  - [ ] Progress indicator
  - [ ] Error display
  - [ ] Success confirmation

### Shared Components
- [ ] Data table component
- [ ] Filter sidebar
- [ ] Status badge component
- [ ] Export button
- [ ] Loading states

---

## 📊 Phase 3: Analytics & Reporting (Days 11-12)

### Database Views
- [ ] Create vulnerability_summary view
- [ ] Create asset_risk_summary view
- [ ] Create sla_compliance view
- [ ] Create mttr_metrics view

### Report Implementation
- [ ] MTTR calculation logic
- [ ] SLA compliance percentages
- [ ] Business group comparisons
- [ ] Trend calculations (30/60/90 days)
- [ ] CSV export functionality

### Dashboard Polish
- [ ] Real-time metric updates
- [ ] Responsive design
- [ ] Print-friendly layouts
- [ ] Chart interactions

---

## ✅ Phase 4: MVP Testing & Deployment (Days 13-14)

### Testing
- [ ] End-to-end workflow tests
- [ ] Performance testing (10K+ findings)
- [ ] Multi-user access testing
- [ ] Error handling validation
- [ ] Cross-browser testing

### Documentation
- [ ] User quick start guide
- [ ] Admin configuration guide
- [ ] API documentation
- [ ] Deployment guide

### Deployment
- [ ] Deploy Django to Heroku/Railway
- [ ] Configure production settings
- [ ] Set up SSL certificates
- [ ] Configure backups
- [ ] Set up monitoring

---

## 🚦 REALISTIC Priority Order

### IMMEDIATE (This Week)
1. **Create minimal API endpoints** (upload, reports)
2. **Set up Supabase cloud project**
3. **Deploy schema to Supabase**
4. **Test cloud integration**

### HIGH (Next Week)
1. **lovable.dev UI development**
2. **Core pages and components**
3. **Dashboard and reporting**

### MEDIUM (Week 3)
1. **Testing and validation**
2. **Documentation**
3. **Production deployment**

---

## 📋 Feature Checklist (MVP Only)

### Must Have ✅
- ✅ Nessus file parsing (COMPLETE)
- [ ] Asset/vulnerability/finding display (need UI)
- ✅ Basic risk scoring (COMPLETE)
- [ ] Status tracking (need UI)
- [ ] MTTR reporting (need API endpoints)
- [ ] SLA compliance (need API endpoints)
- ✅ Business groups (COMPLETE in backend)
- [ ] CSV export (need API endpoints)

### Nice to Have (If Time Permits)
- [ ] Email notifications
- [ ] Advanced filtering
- [ ] Saved searches
- [ ] User preferences
- [ ] Activity logging

---

## 🎯 Success Metrics

### Technical
- ✅ Parse 100K findings in < 15 minutes (ACHIEVED with current parser)
- [ ] Sub-second page loads
- [ ] 99%+ uptime
- [ ] Zero data loss

### Business
- [ ] Complete MVP in 2 weeks
- [ ] Support 100+ concurrent users
- ✅ Handle 1M+ findings (database schema supports this)
- [ ] Enable basic vulnerability management workflow

---

*Last Updated: 2025-01-02* <|MERGE_RESOLUTION|>--- conflicted
+++ resolved
@@ -12,18 +12,11 @@
 | Branch | Status | Completed | Description |
 |--------|---------|-----------|-------------|
 | `feature/core-mvp` | 🔄 **Ready to Merge** | 2025-01-02 | Complete Django backend, enhanced asset schema, Nessus parser, 7 migrations, admin interface |
-<<<<<<< HEAD
-=======
 | `feature/django-upload-api` | 🔄 **Ready to Merge** | 2025-01-02 | Django upload endpoint with Supabase JWT authentication, comprehensive testing |
->>>>>>> d96a8ff9
 
 ### 🚀 Planned Branches
 | Branch | Priority | Phase | Description |
 |--------|----------|-------|-------------|
-<<<<<<< HEAD
-| `feature/django-upload-api` | **High** | 1A | Django upload endpoint (`POST /api/upload/nessus`) |
-=======
->>>>>>> d96a8ff9
 | `feature/lovable-ui-supabase` | **High** | 1B | lovable.dev UI + Supabase authentication & storage |
 | `feature/django-reporting-api` | **Medium** | 1C | Django reporting endpoints (`GET /api/reports/mttr`, `/sla`) |
 | `feature/ui-dashboard` | **Medium** | 2 | Core UI pages (Dashboard, Assets, Vulnerabilities, Findings) |
@@ -32,15 +25,9 @@
 
 ### 📊 Branch Completion Summary
 - **Completed**: 0 branches merged to main
-<<<<<<< HEAD
-- **Ready to Merge**: 1 branch (`feature/core-mvp`)
-- **In Progress**: 0 branches  
-- **Planned**: 6 branches
-=======
 - **Ready to Merge**: 2 branches (`feature/core-mvp`, `feature/django-upload-api`)
 - **In Progress**: 0 branches  
 - **Planned**: 5 branches
->>>>>>> d96a8ff9
 
 ---
 
@@ -153,20 +140,6 @@
 
 ## 🔥 IMMEDIATE TASKS: Prioritized Implementation Plan
 
-<<<<<<< HEAD
-### Phase 1A: Django Upload Endpoint (Highest Priority - Next Branch)
-- [ ] **Create Django API views** (views.py is currently empty - only 4 lines)
-- [ ] **POST /api/upload/nessus** - File upload and parsing endpoint
-  - [ ] File upload handling with validation
-  - [ ] Integration with existing nessus_scanreport_import.py parser
-  - [ ] Progress tracking and error responses
-  - [ ] JSON response with import statistics
-- [ ] **URL routing configuration** for upload endpoint
-- [ ] **Basic error responses** and logging
-- [ ] **CORS configuration** for frontend access
-- [ ] **File size limits** and validation
-- [ ] **Test endpoint** with existing Nessus sample files
-=======
 ### ✅ COMPLETED: Phase 1A - Django Upload Endpoint (2025-01-02)
 - [x] **Create Django API views** (views.py with authentication support)
 - [x] **POST /api/upload/nessus** - File upload and parsing endpoint
@@ -182,7 +155,6 @@
 - [x] **Supabase JWT Authentication** - Optional authentication with user context
 - [x] **Authentication Backend** - Complete Supabase JWT integration
 - [x] **Comprehensive Testing** - Full test suite with authenticated/unauthenticated scenarios
->>>>>>> d96a8ff9
 
 ### Phase 1B: lovable.dev UI + Supabase Auth (Second Priority)
 - [ ] **Create Supabase project**
@@ -207,8 +179,6 @@
   - [ ] Group by severity and business group
 - [ ] **Connect Django to Supabase** database (migrate from local PostgreSQL)
 - [ ] **Test reporting endpoints** with cloud database
-<<<<<<< HEAD
-=======
 
 ### Phase 1D: File Upload Enhancements (Fourth Priority)
 - [ ] **Duplicate File Detection** - Prevent duplicate uploads using file hashing
@@ -222,7 +192,6 @@
   - [ ] Track upload metadata (timestamp, user, file size, processing status)
   - [ ] API endpoint to list previous uploads
   - [ ] Delete/reprocess uploaded files functionality
->>>>>>> d96a8ff9
 
 ---
 
